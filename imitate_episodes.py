import torch
import numpy as np
import os
import pickle
import argparse
import matplotlib.pyplot as plt
from copy import deepcopy
from itertools import repeat
from tqdm import tqdm
from einops import rearrange
import wandb

from constants import DT
from constants import PUPPET_GRIPPER_JOINT_OPEN
from utils import load_data # data functions
from utils import sample_box_pose, sample_insertion_pose # robot functions
from utils import compute_dict_mean, set_seed, detach_dict, calibrate_linear_vel # helper functions
from policy import ACTPolicy, CNNMLPPolicy
from visualize_episodes import save_videos

from detr.models.latent_model import Latent_Model_Transformer

from sim_env import BOX_POSE

import IPython
e = IPython.embed

def main(args):
    set_seed(1)
    # command line parameters
    is_eval = args['eval']
    ckpt_dir = args['ckpt_dir']
    policy_class = args['policy_class']
    onscreen_render = args['onscreen_render']
    task_name = args['task_name']
    batch_size_train = args['batch_size']
    batch_size_val = args['batch_size']
    num_steps = args['num_steps']
    eval_every = args['eval_every']
    validate_every = args['validate_every']
    save_every = args['save_every']
    resume_ckpt_path = args['resume_ckpt_path']

    # get task parameters
    is_sim = task_name[:4] == 'sim_'
    if is_sim or task_name == 'all':
        from constants import SIM_TASK_CONFIGS
        task_config = SIM_TASK_CONFIGS[task_name]
    else:
        from aloha_scripts.constants import TASK_CONFIGS
        task_config = TASK_CONFIGS[task_name]
    dataset_dir = task_config['dataset_dir']
    num_episodes = task_config['num_episodes']
    episode_len = task_config['episode_len']
    camera_names = task_config['camera_names']
    name_filter = task_config.get('name_filter', lambda n: True)

    # fixed parameters
    state_dim = 14
    lr_backbone = 1e-5
    backbone = 'resnet18'
    if policy_class == 'ACT':
        enc_layers = 4
        dec_layers = 7
        nheads = 8
        policy_config = {'lr': args['lr'],
                         'num_queries': args['chunk_size'],
                         'kl_weight': args['kl_weight'],
                         'hidden_dim': args['hidden_dim'],
                         'dim_feedforward': args['dim_feedforward'],
                         'lr_backbone': lr_backbone,
                         'backbone': backbone,
                         'enc_layers': enc_layers,
                         'dec_layers': dec_layers,
                         'nheads': nheads,
                         'camera_names': camera_names,
                         'vq': args['use_vq'],
                         'vq_class': args['vq_class'],
                         'vq_dim': args['vq_dim'],
                         'action_dim': 16,
                         'no_encoder': args['no_encoder'],
                         }
    elif policy_class == 'CNNMLP':
        policy_config = {'lr': args['lr'], 'lr_backbone': lr_backbone, 'backbone' : backbone, 'num_queries': 1,
                         'camera_names': camera_names,}
    else:
        raise NotImplementedError

    config = {
        'num_steps': num_steps,
        'eval_every': eval_every,
        'validate_every': validate_every,
        'save_every': save_every,
        'ckpt_dir': ckpt_dir,
        'resume_ckpt_path': resume_ckpt_path,
        'episode_len': episode_len,
        'state_dim': state_dim,
        'lr': args['lr'],
        'policy_class': policy_class,
        'onscreen_render': onscreen_render,
        'policy_config': policy_config,
        'task_name': task_name,
        'seed': args['seed'],
        'temporal_agg': args['temporal_agg'],
        'camera_names': camera_names,
        'real_robot': not is_sim,
        'load_pretrain': args['load_pretrain']
    }

    if not os.path.isdir(ckpt_dir):
        os.makedirs(ckpt_dir)
    config_path = os.path.join(ckpt_dir, 'config.pkl')
    expr_name = ckpt_dir.split('/')[-1]
    wandb.init(project="mobile-aloha", reinit=True, entity="mobile-aloha", name=expr_name)
    wandb.config.update(config)
    with open(config_path, 'wb') as f:
        pickle.dump(config, f)
    if is_eval:
        ckpt_names = [f'policy_last.ckpt']
        results = []
        for ckpt_name in ckpt_names:
            success_rate, avg_return = eval_bc(config, ckpt_name, save_episode=True, num_rollouts=50)
            wandb.log({'success_rate': success_rate, 'avg_return': avg_return})
            results.append([ckpt_name, success_rate, avg_return])

        for ckpt_name, success_rate, avg_return in results:
            print(f'{ckpt_name}: {success_rate=} {avg_return=}')
        print()
        exit()

<<<<<<< HEAD
    train_dataloader, val_dataloader, stats, _ = load_data(dataset_dir, num_episodes, camera_names, batch_size_train, batch_size_val, load_pretrain=config['load_pretrain'])
=======
    train_dataloader, val_dataloader, stats, _ = load_data(dataset_dir, name_filter, camera_names, batch_size_train, batch_size_val, args['chunk_size'], args['skip_mirrored_data'])
>>>>>>> bc860dd5

    # save dataset stats
    stats_path = os.path.join(ckpt_dir, f'dataset_stats.pkl')
    with open(stats_path, 'wb') as f:
        pickle.dump(stats, f)

    best_ckpt_info = train_bc(train_dataloader, val_dataloader, config)
    best_step, min_val_loss, best_state_dict = best_ckpt_info

    # save best checkpoint
    ckpt_path = os.path.join(ckpt_dir, f'policy_best.ckpt')
    torch.save(best_state_dict, ckpt_path)
    print(f'Best ckpt, val loss {min_val_loss:.6f} @ step{best_step}')
    wandb.finish()


def make_policy(policy_class, policy_config):
    if policy_class == 'ACT':
        policy = ACTPolicy(policy_config)
    elif policy_class == 'CNNMLP':
        policy = CNNMLPPolicy(policy_config)
    else:
        raise NotImplementedError
    return policy


def make_optimizer(policy_class, policy):
    if policy_class == 'ACT':
        optimizer = policy.configure_optimizers()
    elif policy_class == 'CNNMLP':
        optimizer = policy.configure_optimizers()
    else:
        raise NotImplementedError
    return optimizer


def get_image(ts, camera_names):
    curr_images = []
    for cam_name in camera_names:
        curr_image = rearrange(ts.observation['images'][cam_name], 'h w c -> c h w')
        curr_images.append(curr_image)
    curr_image = np.stack(curr_images, axis=0)
    curr_image = torch.from_numpy(curr_image / 255.0).float().cuda().unsqueeze(0)
    return curr_image


def eval_bc(config, ckpt_name, save_episode=True, num_rollouts=50):
    set_seed(1000)
    ckpt_dir = config['ckpt_dir']
    state_dim = config['state_dim']
    real_robot = config['real_robot']
    policy_class = config['policy_class']
    onscreen_render = config['onscreen_render']
    policy_config = config['policy_config']
    camera_names = config['camera_names']
    max_timesteps = config['episode_len']
    task_name = config['task_name']
    temporal_agg = config['temporal_agg']
    onscreen_cam = 'angle'
    vq = config['policy_config']['vq']

    # load policy and stats
    ckpt_path = os.path.join(ckpt_dir, ckpt_name)
    policy = make_policy(policy_class, policy_config)
    loading_status = policy.load_state_dict(torch.load(ckpt_path))
    print(loading_status)
    policy.cuda()
    policy.eval()
    if vq:
        vq_dim = config['policy_config']['vq_dim']
        vq_class = config['policy_config']['vq_class']
        latent_model = Latent_Model_Transformer(vq_dim, vq_dim, vq_class)
        latent_model_ckpt_path = os.path.join(ckpt_dir, 'latent_model_last.ckpt')
        latent_model.load_state_dict(torch.load(latent_model_ckpt_path))
        latent_model.eval()
        latent_model.cuda()
        print(f'Loaded policy from: {ckpt_path}, latent model from: {latent_model_ckpt_path}')
    else:
        print(f'Loaded: {ckpt_path}')
    stats_path = os.path.join(ckpt_dir, f'dataset_stats.pkl')
    with open(stats_path, 'rb') as f:
        stats = pickle.load(f)

    pre_process = lambda s_qpos: (s_qpos - stats['qpos_mean']) / stats['qpos_std']
    post_process = lambda a: a * stats['action_std'] + stats['action_mean']

    # load environment
    if real_robot:
        from aloha_scripts.robot_utils import move_grippers # requires aloha
        from aloha_scripts.real_env import make_real_env # requires aloha
        env = make_real_env(init_node=True, setup_robots=True, setup_base=True)
        env_max_reward = 0
    else:
        from sim_env import make_sim_env
        env = make_sim_env(task_name)
        env_max_reward = env.task.max_reward

    query_frequency = policy_config['num_queries']
    if temporal_agg:
        query_frequency = 1
        num_queries = policy_config['num_queries']

    max_timesteps = int(max_timesteps * 1) # may increase for real-world tasks

<<<<<<< HEAD
    num_rollouts = 1
=======
>>>>>>> bc860dd5
    episode_returns = []
    highest_rewards = []
    for rollout_id in range(num_rollouts):
        rollout_id += 0
        ### set task
        if 'sim_transfer_cube' in task_name:
            BOX_POSE[0] = sample_box_pose() # used in sim reset
        elif 'sim_insertion' in task_name:
            BOX_POSE[0] = np.concatenate(sample_insertion_pose()) # used in sim reset

        ts = env.reset()

        ### onscreen render
        if onscreen_render:
            ax = plt.subplot()
            plt_img = ax.imshow(env._physics.render(height=480, width=640, camera_id=onscreen_cam))
            plt.ion()

        ### evaluation loop
        if temporal_agg:
            all_time_actions = torch.zeros([max_timesteps, max_timesteps+num_queries, 16]).cuda()

        qpos_history = torch.zeros((1, max_timesteps, state_dim)).cuda()
        image_list = [] # for visualization
        qpos_list = []
        target_qpos_list = []
        rewards = []
        with torch.inference_mode():
            for t in range(max_timesteps):
                ### update onscreen render and wait for DT
                if onscreen_render:
                    image = env._physics.render(height=480, width=640, camera_id=onscreen_cam)
                    plt_img.set_data(image)
                    plt.pause(DT)

                ### process previous timestep to get qpos and image_list
                obs = ts.observation
                if 'images' in obs:
                    image_list.append(obs['images'])
                else:
                    image_list.append({'main': obs['image']})
                qpos_numpy = np.array(obs['qpos'])
                qpos = pre_process(qpos_numpy)
                qpos = torch.from_numpy(qpos).float().cuda().unsqueeze(0)
                qpos_history[:, t] = qpos
                curr_image = get_image(ts, camera_names)

                ### query policy
                if config['policy_class'] == "ACT":
                    if t % query_frequency == 0:
                        if vq:
                            if rollout_id == 0:
                                for _ in range(10):
                                    vq_sample = latent_model.generate(1, temperature=1, x=None)
                                    print(torch.nonzero(vq_sample[0])[:, 1].cpu().numpy())
                            vq_sample = latent_model.generate(1, temperature=1, x=None)
                            all_actions = policy(qpos, curr_image, vq_sample=vq_sample)
                        else:
                            # e()
                            all_actions = policy(qpos, curr_image)
                    if temporal_agg:
                        all_time_actions[[t], t:t+num_queries] = all_actions
                        actions_for_curr_step = all_time_actions[:, t]
                        actions_populated = torch.all(actions_for_curr_step != 0, axis=1)
                        actions_for_curr_step = actions_for_curr_step[actions_populated]
                        k = 0.01
                        exp_weights = np.exp(-k * np.arange(len(actions_for_curr_step)))
                        exp_weights = exp_weights / exp_weights.sum()
                        exp_weights = torch.from_numpy(exp_weights).cuda().unsqueeze(dim=1)
                        raw_action = (actions_for_curr_step * exp_weights).sum(dim=0, keepdim=True)
                    else:
                        raw_action = all_actions[:, t % query_frequency]
                elif config['policy_class'] == "CNNMLP":
                    raw_action = policy(qpos, curr_image)
                else:
                    raise NotImplementedError

                ### post-process actions
                raw_action = raw_action.squeeze(0).cpu().numpy()
                action = post_process(raw_action)
                target_qpos = action[:-2]
                base_action = action[-2:]
                base_action = calibrate_linear_vel(base_action, c=0)

                ### step the environment
                if real_robot:
                    ts = env.step(target_qpos, base_action)
                else:
                    ts = env.step(target_qpos)

                ### for visualization
                qpos_list.append(qpos_numpy)
                target_qpos_list.append(target_qpos)
                rewards.append(ts.reward)

            plt.close()
        if real_robot:
            move_grippers([env.puppet_bot_left, env.puppet_bot_right], [PUPPET_GRIPPER_JOINT_OPEN] * 2, move_time=0.5)  # open
            pass

        rewards = np.array(rewards)
        episode_return = np.sum(rewards[rewards!=None])
        episode_returns.append(episode_return)
        episode_highest_reward = np.max(rewards)
        highest_rewards.append(episode_highest_reward)
        print(f'Rollout {rollout_id}\n{episode_return=}, {episode_highest_reward=}, {env_max_reward=}, Success: {episode_highest_reward==env_max_reward}')

        if save_episode:
            save_videos(image_list, DT, video_path=os.path.join(ckpt_dir, f'video{rollout_id}.mp4'))

    success_rate = np.mean(np.array(highest_rewards) == env_max_reward)
    avg_return = np.mean(episode_returns)
    summary_str = f'\nSuccess rate: {success_rate}\nAverage return: {avg_return}\n\n'
    for r in range(env_max_reward+1):
        more_or_equal_r = (np.array(highest_rewards) >= r).sum()
        more_or_equal_r_rate = more_or_equal_r / num_rollouts
        summary_str += f'Reward >= {r}: {more_or_equal_r}/{num_rollouts} = {more_or_equal_r_rate*100}%\n'

    print(summary_str)

    # save success rate to txt
    result_file_name = 'result_' + ckpt_name.split('.')[0] + '.txt'
    with open(os.path.join(ckpt_dir, result_file_name), 'w') as f:
        f.write(summary_str)
        f.write(repr(episode_returns))
        f.write('\n\n')
        f.write(repr(highest_rewards))

    return success_rate, avg_return


def forward_pass(data, policy):
    image_data, qpos_data, action_data, is_pad = data
    image_data, qpos_data, action_data, is_pad = image_data.cuda(), qpos_data.cuda(), action_data.cuda(), is_pad.cuda()
    return policy(qpos_data, image_data, action_data, is_pad) # TODO remove None


def train_bc(train_dataloader, val_dataloader, config):
    num_steps = config['num_steps']
    ckpt_dir = config['ckpt_dir']
    seed = config['seed']
    policy_class = config['policy_class']
    policy_config = config['policy_config']
    eval_every = config['eval_every']
    validate_every = config['validate_every']
    save_every = config['save_every']

    set_seed(seed)

    policy = make_policy(policy_class, policy_config)
<<<<<<< HEAD
    if config['load_pretrain']:
        loading_status = policy.load_state_dict(torch.load(os.path.join('/home/zfu/interbotix_ws/src/act/ckpts/pretrain_all', 'policy_step_50000_seed_0.ckpt')))
        print(f'loaded! {loading_status}')
=======
    if config['resume_ckpt_path'] is not None:
        loading_status = policy.load_state_dict(torch.load(config['resume_ckpt_path']))
        print(f'Resume policy from: {config["resume_ckpt_path"]}, Status: {loading_status}')
>>>>>>> bc860dd5
    policy.cuda()
    optimizer = make_optimizer(policy_class, policy)

    min_val_loss = np.inf
    best_ckpt_info = None
    
    train_dataloader = repeater(train_dataloader)
    for step in tqdm(range(num_steps+1)):
        # validation
        if step % validate_every == 0:
            print('validating')

            with torch.inference_mode():
                policy.eval()
                validation_dicts = []
                for batch_idx, data in enumerate(val_dataloader):
                    forward_dict = forward_pass(data, policy)
                    validation_dicts.append(forward_dict)

                validation_summary = compute_dict_mean(validation_dicts)

                epoch_val_loss = validation_summary['loss']
                if epoch_val_loss < min_val_loss:
                    min_val_loss = epoch_val_loss
                    best_ckpt_info = (step, min_val_loss, deepcopy(policy.state_dict()))
            for k in validation_summary.keys():
                validation_summary[f'val_{k}'] = validation_summary.pop(k)            
            wandb.log(validation_summary, step=step)
            print(f'Val loss:   {epoch_val_loss:.5f}')
            summary_string = ''
            for k, v in validation_summary.items():
                summary_string += f'{k}: {v.item():.3f} '
            print(summary_string)
                
        # evaluation
        if (step > 0) and (step % eval_every == 0):
            # first save then eval
            ckpt_name = f'policy_step_{step}_seed_{seed}.ckpt'
            ckpt_path = os.path.join(ckpt_dir, ckpt_name)
            torch.save(policy.state_dict(), ckpt_path)
            success, _ = eval_bc(config, ckpt_name, save_episode=True, num_rollouts=20)
            wandb.log({'success': success}, step=step)

        # training
        policy.train()
        optimizer.zero_grad()
        data = next(train_dataloader)
        forward_dict = forward_pass(data, policy)
        # backward
        loss = forward_dict['loss']
        loss.backward()
        optimizer.step()
        wandb.log(forward_dict, step=step) # not great, make training 1-2% slower

        if step % save_every == 0:
            ckpt_path = os.path.join(ckpt_dir, f'policy_step_{step}_seed_{seed}.ckpt')
            torch.save(policy.state_dict(), ckpt_path)

    ckpt_path = os.path.join(ckpt_dir, f'policy_last.ckpt')
    torch.save(policy.state_dict(), ckpt_path)

    best_step, min_val_loss, best_state_dict = best_ckpt_info
    ckpt_path = os.path.join(ckpt_dir, f'policy_step_{best_step}_seed_{seed}.ckpt')
    torch.save(best_state_dict, ckpt_path)
    print(f'Training finished:\nSeed {seed}, val loss {min_val_loss:.6f} at step {best_step}')

    return best_ckpt_info

def repeater(data_loader):
    epoch = 0
    for loader in repeat(data_loader):
        for data in loader:
            yield data
        print(f'Epoch {epoch} done')
        epoch += 1


if __name__ == '__main__':
    parser = argparse.ArgumentParser()
    parser.add_argument('--eval', action='store_true')
    parser.add_argument('--onscreen_render', action='store_true')
    parser.add_argument('--ckpt_dir', action='store', type=str, help='ckpt_dir', required=True)
    parser.add_argument('--policy_class', action='store', type=str, help='policy_class, capitalize', required=True)
    parser.add_argument('--task_name', action='store', type=str, help='task_name', required=True)
    parser.add_argument('--batch_size', action='store', type=int, help='batch_size', required=True)
    parser.add_argument('--seed', action='store', type=int, help='seed', required=True)
    parser.add_argument('--num_steps', action='store', type=int, help='num_steps', required=True)
    parser.add_argument('--lr', action='store', type=float, help='lr', required=True)
<<<<<<< HEAD
    parser.add_argument('--load_pretrain', action='store_true', default=False)
=======
    parser.add_argument('--eval_every', action='store', type=int, default=500, help='eval_every', required=False)
    parser.add_argument('--validate_every', action='store', type=int, default=500, help='validate_every', required=False)
    parser.add_argument('--save_every', action='store', type=int, default=500, help='save_every', required=False)
    parser.add_argument('--resume_ckpt_path', action='store', type=str, help='resume_ckpt_path', required=False)
    parser.add_argument('--skip_mirrored_data', action='store_true')
>>>>>>> bc860dd5

    # for ACT
    parser.add_argument('--kl_weight', action='store', type=int, help='KL Weight', required=False)
    parser.add_argument('--chunk_size', action='store', type=int, help='chunk_size', required=False)
    parser.add_argument('--hidden_dim', action='store', type=int, help='hidden_dim', required=False)
    parser.add_argument('--dim_feedforward', action='store', type=int, help='dim_feedforward', required=False)
    parser.add_argument('--temporal_agg', action='store_true')
    parser.add_argument('--use_vq', action='store_true')
    parser.add_argument('--vq_class', action='store', type=int, help='vq_class')
    parser.add_argument('--vq_dim', action='store', type=int, help='vq_dim')
    parser.add_argument('--no_encoder', action='store_true')
    
    main(vars(parser.parse_args()))<|MERGE_RESOLUTION|>--- conflicted
+++ resolved
@@ -119,7 +119,7 @@
         ckpt_names = [f'policy_last.ckpt']
         results = []
         for ckpt_name in ckpt_names:
-            success_rate, avg_return = eval_bc(config, ckpt_name, save_episode=True, num_rollouts=50)
+            success_rate, avg_return = eval_bc(config, ckpt_name, save_episode=True, num_rollouts=1)
             wandb.log({'success_rate': success_rate, 'avg_return': avg_return})
             results.append([ckpt_name, success_rate, avg_return])
 
@@ -128,11 +128,7 @@
         print()
         exit()
 
-<<<<<<< HEAD
-    train_dataloader, val_dataloader, stats, _ = load_data(dataset_dir, num_episodes, camera_names, batch_size_train, batch_size_val, load_pretrain=config['load_pretrain'])
-=======
-    train_dataloader, val_dataloader, stats, _ = load_data(dataset_dir, name_filter, camera_names, batch_size_train, batch_size_val, args['chunk_size'], args['skip_mirrored_data'])
->>>>>>> bc860dd5
+    train_dataloader, val_dataloader, stats, _ = load_data(dataset_dir, name_filter, camera_names, batch_size_train, batch_size_val, args['chunk_size'], args['skip_mirrored_data'], config['load_pretrain'])
 
     # save dataset stats
     stats_path = os.path.join(ckpt_dir, f'dataset_stats.pkl')
@@ -237,10 +233,6 @@
 
     max_timesteps = int(max_timesteps * 1) # may increase for real-world tasks
 
-<<<<<<< HEAD
-    num_rollouts = 1
-=======
->>>>>>> bc860dd5
     episode_returns = []
     highest_rewards = []
     for rollout_id in range(num_rollouts):
@@ -391,15 +383,12 @@
     set_seed(seed)
 
     policy = make_policy(policy_class, policy_config)
-<<<<<<< HEAD
     if config['load_pretrain']:
         loading_status = policy.load_state_dict(torch.load(os.path.join('/home/zfu/interbotix_ws/src/act/ckpts/pretrain_all', 'policy_step_50000_seed_0.ckpt')))
         print(f'loaded! {loading_status}')
-=======
     if config['resume_ckpt_path'] is not None:
         loading_status = policy.load_state_dict(torch.load(config['resume_ckpt_path']))
         print(f'Resume policy from: {config["resume_ckpt_path"]}, Status: {loading_status}')
->>>>>>> bc860dd5
     policy.cuda()
     optimizer = make_optimizer(policy_class, policy)
 
@@ -440,7 +429,7 @@
             ckpt_name = f'policy_step_{step}_seed_{seed}.ckpt'
             ckpt_path = os.path.join(ckpt_dir, ckpt_name)
             torch.save(policy.state_dict(), ckpt_path)
-            success, _ = eval_bc(config, ckpt_name, save_episode=True, num_rollouts=20)
+            success, _ = eval_bc(config, ckpt_name, save_episode=True, num_rollouts=10)
             wandb.log({'success': success}, step=step)
 
         # training
@@ -488,15 +477,12 @@
     parser.add_argument('--seed', action='store', type=int, help='seed', required=True)
     parser.add_argument('--num_steps', action='store', type=int, help='num_steps', required=True)
     parser.add_argument('--lr', action='store', type=float, help='lr', required=True)
-<<<<<<< HEAD
     parser.add_argument('--load_pretrain', action='store_true', default=False)
-=======
     parser.add_argument('--eval_every', action='store', type=int, default=500, help='eval_every', required=False)
     parser.add_argument('--validate_every', action='store', type=int, default=500, help='validate_every', required=False)
     parser.add_argument('--save_every', action='store', type=int, default=500, help='save_every', required=False)
     parser.add_argument('--resume_ckpt_path', action='store', type=str, help='resume_ckpt_path', required=False)
     parser.add_argument('--skip_mirrored_data', action='store_true')
->>>>>>> bc860dd5
 
     # for ACT
     parser.add_argument('--kl_weight', action='store', type=int, help='KL Weight', required=False)
